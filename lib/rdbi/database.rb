--- conflicted
+++ resolved
@@ -34,16 +34,6 @@
   # are we connected to the database?
   inline(:connected, :connected?) { @connected }
 
-<<<<<<< HEAD
-  inline(:reconnect)  { @connected = true  }
-
-  inline(:bind_style) { raise NoMethodError, "unimplemented in this version" }
-  inline(
-    :ping,
-    :table_schema,
-    :schema
-  ) { |*args| raise NoMethodError, "this method is not implemented in this driver" }
-=======
   # ping the database. yield an integer result on success.
   inline(:ping) { raise NoMethodError, "this method is not implemented in this driver" }
 
@@ -52,7 +42,6 @@
 
   # query the schema for the entire database. Returns an array of RDBI::Schema objects.
   inline(:schema) { |*args| raise NoMethodError, "this method is not implemented in this driver" }
->>>>>>> 297bc058
 
   # ends the outstanding transaction and rolls the affected rows back.
   inline(:rollback) { @in_transaction -= 1 unless @in_transaction == 0 }
